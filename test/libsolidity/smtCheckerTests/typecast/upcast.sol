pragma experimental SMTChecker;

abstract contract D {}

contract C {
	function f1() public pure {
		// unsigned <- signed
		uint16 x = type(uint16).max;
		assert(x == 65535);
		int8 i = int8(-1);
		assert(i == -1);
		x = uint16(int8(-1));
		assert(x == 65535);
		x = uint16(int16(i));
		assert(x == 65535);
		uint z = uint(i);
		assert(z == 2**256 - 1);
	}

	function f2() public pure {
		// signed <- unsigned
		int16 y = int16(uint8(uint(65535)));
		assert(y == 255);
		int z = int(uint8(type(uint).max));
		assert(z == 255);
		z = int(uint8(255));
		assert(z == 255);
	}

	function f3() public pure {
		// signed <- signed
		int16 y = int16(int8(uint(65535)));
		assert(y == -1);
		int z = int(int8(-1));
		assert(z == -1);
		z = int(int8(int(255)));
		assert(z == -1);
		z = int(int16(5000));
		assert(z == 5000);
	}

	function f4() public pure {
		// unsigned <- unsigned
		uint x = uint(uint8(type(uint).max));
		assert(x == 255);
		x = uint(uint16(type(uint).max));
		assert(x == 65535);
		x = uint(uint16(5000));
		assert(x == 5000);
		uint16 y = uint16(type(uint).max);
		assert(y == 65535);
		y = uint16(uint8(type(uint16).max));
		assert(y == 255);
		address a = address(uint8(0));
		assert(a == address(0));
		D d = D(uint8(0));
		assert(a == address(d));
		bytes2 b1 = 0xcafe;
		bytes4 b2 = bytes4(b1);
		assert(b2 == 0xcafe0000);
		bytes16 b3 = bytes16(b1);
		assert(b3 == 0xcafe0000000000000000000000000000);
		bytes4 b4 = bytes4(uint32(0xcafe));
		assert(b4 == 0x0000cafe);
		bytes4 b5 = bytes4(uint32(0xcafe0000));
		assert(b5 == 0xcafe0000);
	}
}
<<<<<<< HEAD
// ----
// Warning 8364: (1229-1230): Assertion checker does not yet implement type type(contract D)
// Warning 8364: (1229-1230): Assertion checker does not yet implement type type(contract D)
=======
// ----
>>>>>>> 91c88a5f
<|MERGE_RESOLUTION|>--- conflicted
+++ resolved
@@ -66,10 +66,4 @@
 		assert(b5 == 0xcafe0000);
 	}
 }
-<<<<<<< HEAD
-// ----
-// Warning 8364: (1229-1230): Assertion checker does not yet implement type type(contract D)
-// Warning 8364: (1229-1230): Assertion checker does not yet implement type type(contract D)
-=======
-// ----
->>>>>>> 91c88a5f
+// ----