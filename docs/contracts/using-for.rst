--- conflicted
+++ resolved
@@ -29,11 +29,7 @@
 Let us rewrite the set example from the
 :ref:`libraries` in this way::
 
-<<<<<<< HEAD
-    pragma solidity >=0.4.16 <0.8.0;
-=======
-    pragma solidity >=0.6.0 <0.7.0;
->>>>>>> d584b2d1
+    pragma solidity >=0.6.0 <0.8.0;
 
 
     // This is the same code as before, just without comments
